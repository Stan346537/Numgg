--- conflicted
+++ resolved
@@ -101,7 +101,6 @@
 fn sphere_volume<L>(radius: L) -> L^3
 ```
 
-<<<<<<< HEAD
 ### Random sampling 
 
 ```nbt
@@ -116,12 +115,11 @@
 fn rand_exponential<T>(λ: T) -> 1/T
 fn rand_lognormal(μ: Scalar, σ: Scalar) -> Scalar
 fn rand_pareto<T>(α: Scalar, min: T) -> T
-=======
+
 ### Algebra (experimental)
 
 ```nbt
 fn quadratic_equation<A2, B2>(a: A2, b: B2, c: B2²/A2) -> String
->>>>>>> 392a8d7c
 ```
 
 ## Date and time
