# https://en.wikipedia.org/wiki/Projectile_motion

<<<<<<< HEAD
fn max_height(v: Speed, θ: Angle) -> Length = v² · Sin(θ)^2 / (2 · g0)
fn max_distance(v: Speed, θ: Angle) -> Length = v² · Sin(2 θ) / g0
fn time_of_flight(v: Speed, θ: Angle) -> Time = 2 v · Sin(θ) / g0
=======
fn max_height(v: Velocity, θ: Angle) -> Length = v² · sin(θ)^2 / (2 · g0)
fn max_distance(v: Velocity, θ: Angle) -> Length = v² · sin(2 θ) / g0
fn time_of_flight(v: Velocity, θ: Angle) -> Time = 2 v · sin(θ) / g0
>>>>>>> 21b8c86c

assert_eq(max_height(10 m/s, 45 deg),      2.55 m,  1 cm)
assert_eq(max_distance(10 m/s, 45 deg),   10.20 m,  1 cm)
assert_eq(time_of_flight(10 m/s, 45 deg),  1.44 s, 10 ms)<|MERGE_RESOLUTION|>--- conflicted
+++ resolved
@@ -1,14 +1,8 @@
 # https://en.wikipedia.org/wiki/Projectile_motion
 
-<<<<<<< HEAD
-fn max_height(v: Speed, θ: Angle) -> Length = v² · Sin(θ)^2 / (2 · g0)
-fn max_distance(v: Speed, θ: Angle) -> Length = v² · Sin(2 θ) / g0
-fn time_of_flight(v: Speed, θ: Angle) -> Time = 2 v · Sin(θ) / g0
-=======
-fn max_height(v: Velocity, θ: Angle) -> Length = v² · sin(θ)^2 / (2 · g0)
-fn max_distance(v: Velocity, θ: Angle) -> Length = v² · sin(2 θ) / g0
-fn time_of_flight(v: Velocity, θ: Angle) -> Time = 2 v · sin(θ) / g0
->>>>>>> 21b8c86c
+fn max_height(v: Velocity, θ: Angle) -> Length = v² · Sin(θ)^2 / (2 · g0)
+fn max_distance(v: Velocity, θ: Angle) -> Length = v² · Sin(2 θ) / g0
+fn time_of_flight(v: Velocity, θ: Angle) -> Time = 2 v · Sin(θ) / g0
 
 assert_eq(max_height(10 m/s, 45 deg),      2.55 m,  1 cm)
 assert_eq(max_distance(10 m/s, 45 deg),   10.20 m,  1 cm)
