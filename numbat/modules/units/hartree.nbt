--- conflicted
+++ resolved
@@ -5,10 +5,6 @@
 @aliases(hartrees)
 unit hartree: Energy = ℏ^2 / (electron_mass a0^2)
 
-<<<<<<< HEAD
-unit bohr: Length = a0 × θC
-=======
 @name("Bohr")
 @url("https://en.wikipedia.org/wiki/Hartree_atomic_units")
-unit bohr: Length = a0
->>>>>>> 4fb9ab89
+unit bohr: Length = a0 × θC