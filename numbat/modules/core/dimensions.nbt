--- conflicted
+++ resolved
@@ -46,12 +46,8 @@
 dimension ElectricChargeDensity = ElectricCharge / Volume
 dimension CurrentDensity = Current / Area
 dimension ElectricDipoleMoment = ElectricCharge × Length
-<<<<<<< HEAD
+dimension ElectricQuadrupoleMoment = ElectricCharge × Length^2
 dimension MagneticDipoleMoment = Current × Area = Torque / MagneticFluxDensity * Angle
-=======
-dimension ElectricQuadrupoleMoment = ElectricCharge × Length^2
-dimension MagneticDipoleMoment = Current × Area = Torque / MagneticFluxDensity
->>>>>>> 21b8c86c
 dimension ElectricFieldStrength = Voltage / Length
 dimension ElectricDisplacementFieldStrength = ElectricCharge / Area
 dimension ElectricPermittivity = Time^4 × Current^2 / Mass / Length^3 × Angle = ElectricDisplacementFieldStrength / ElectricFieldStrength × Angle
